--- conflicted
+++ resolved
@@ -2,11 +2,7 @@
 on:
   workflow_dispatch:
   schedule:
-<<<<<<< HEAD
     - cron: '10 16 * * *'
-=======
-    - cron: '49 7 * * *'
->>>>>>> 2056a6e4
 jobs:
   build:
     runs-on: ubuntu-latest
